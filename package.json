--- conflicted
+++ resolved
@@ -1,10 +1,6 @@
 {
   "name": "homebridge-homematicip",
-<<<<<<< HEAD
-  "version": "0.0.3",
-=======
   "version": "0.0.4",
->>>>>>> be9a77ca
   "description": "HomematicIP plugin for homebridge",
   "license": "ISC",
   "author": "Marc Sowen <marc.sowen@gmail.com>",
